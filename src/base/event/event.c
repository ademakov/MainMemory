/*
 * base/event/event.c - MainMemory event loop.
 *
 * Copyright (C) 2012-2020  Aleksey Demakov
 *
 * This program is free software: you can redistribute it and/or modify
 * it under the terms of the GNU General Public License as published by
 * the Free Software Foundation, either version 3 of the License, or
 * (at your option) any later version.
 *
 * This program is distributed in the hope that it will be useful,
 * but WITHOUT ANY WARRANTY; without even the implied warranty of
 * MERCHANTABILITY or FITNESS FOR A PARTICULAR PURPOSE.  See the
 * GNU General Public License for more details.
 *
 * You should have received a copy of the GNU General Public License
 * along with this program.  If not, see <http://www.gnu.org/licenses/>.
 */

#include "base/event/event.h"

#include "base/context.h"
#include "base/logger.h"
#include "base/report.h"
#include "base/event/dispatch.h"
#include "base/event/listener.h"
#include "base/fiber/fiber.h"

/**********************************************************************
 * Event sink I/O tasks.
 **********************************************************************/

static void NONNULL(1)
mm_event_complete(struct mm_event_fd *sink)
{
	ENTER();

	/* Close the sink on a error unless there is still some active task using it. */
	const uint32_t flags = sink->flags;
	if ((flags & (MM_EVENT_CLOSED | MM_EVENT_INPUT_STARTED | MM_EVENT_OUTPUT_STARTED)) == 0) {
		if ((flags & (MM_EVENT_INPUT_ERROR | MM_EVENT_OUTPUT_ERROR)) != 0) {
			mm_event_close_fd(sink);
		} else if (sink->regular_listener) {
			sink->context = sink->regular_listener->context;
		}
	}

	LEAVE();
}

static mm_value_t
mm_event_unexpected_input(mm_value_t arg)
{
	struct mm_event_fd *sink = (struct mm_event_fd *) arg;
	ASSERT(sink->context == mm_context_selfptr());

	mm_error(0, "unexpected input handler on fd %d", sink->fd);

	sink->flags &= ~MM_EVENT_INPUT_STARTED;
	mm_event_complete(sink);

	return 0;
}

static mm_value_t
mm_event_unexpected_output(mm_value_t arg)
{
	struct mm_event_fd *sink = (struct mm_event_fd *) arg;
	ASSERT(sink->context == mm_context_selfptr());

	mm_error(0, "unexpected output handler on fd %d", sink->fd);

	sink->flags &= ~MM_EVENT_OUTPUT_STARTED;
	mm_event_complete(sink);

	return 0;
}

static void
mm_event_input_complete(mm_value_t arg, mm_value_t result UNUSED)
{
	ENTER();

	struct mm_event_fd *sink = (struct mm_event_fd *) arg;
	ASSERT(sink->context == mm_context_selfptr());
	ASSERT((sink->flags & MM_EVENT_INPUT_STARTED) != 0);

	// Check to see if another input work should be started.
	if (mm_event_input_in_progress(sink) && !mm_event_input_closed(sink)) {
		// Submit an input task for execution again.
		sink->flags &= ~MM_EVENT_INPUT_RESTART;
		mm_context_add_task(sink->context, &sink->tasks->input, arg);
	} else {
		// Done with input for now.
		sink->flags &= ~MM_EVENT_INPUT_STARTED;
		mm_event_complete(sink);
	}

	LEAVE();
}

static void
mm_event_output_complete(mm_value_t arg, mm_value_t result UNUSED)
{
	ENTER();

	struct mm_event_fd *sink = (struct mm_event_fd *) arg;
	ASSERT(sink->context == mm_context_selfptr());
	ASSERT((sink->flags & MM_EVENT_OUTPUT_STARTED) != 0);

	// Check to see if another output work should be started.
	if (mm_event_output_in_progress(sink) && !mm_event_output_closed(sink)) {
		// Submit an output task for execution again.
		sink->flags &= ~MM_EVENT_OUTPUT_RESTART;
		mm_context_add_task(sink->context, &sink->tasks->output, arg);
	} else {
		// Done with output for now.
		sink->flags &= ~MM_EVENT_OUTPUT_STARTED;
		mm_event_complete(sink);
	}

	LEAVE();
}

static bool
mm_event_reassign_io(mm_value_t arg, struct mm_context *context)
{
	ENTER();
	bool reassigned = false;

	struct mm_event_fd *const sink = (struct mm_event_fd *) arg;
	const uint32_t flags = sink->flags;

	// Check to see if the task may be reassigned:
	// 1. it cannot be reassigned for a fixed sink by definition;
	// 2. a one-shot-enabled sink stays with the context that originally enabled it to keep
	//    matters simple for epoll code that re-arms file descriptors after one-shot events;
	// 3. the task in question (whatever it is -- input or output) can only be reassigned if
	//    this is the only active task associated with the sink otherwise we could end up
	//    with two tasks for the same sink running on two threads at once.
	if ((flags & (MM_EVENT_FIXED_POLLER | MM_EVENT_ONESHOT_INPUT | MM_EVENT_ONESHOT_OUTPUT)) == 0
	    && ((flags & MM_EVENT_INPUT_STARTED) == 0 || (flags & MM_EVENT_OUTPUT_STARTED) == 0)) {
		sink->context = context;
		reassigned = true;
	}

	LEAVE();
	return reassigned;
}

void NONNULL(1)
mm_event_prepare_io(struct mm_event_io *io, mm_task_execute_t input, mm_task_execute_t output)
{
	if (input == NULL)
		input = mm_event_unexpected_input;
	if (output == NULL)
		output = mm_event_unexpected_output;

	mm_task_prepare(&io->input, input, mm_event_input_complete, mm_event_reassign_io);
	mm_task_prepare(&io->output, output, mm_event_output_complete, mm_event_reassign_io);
}

struct mm_event_io *
mm_event_instant_io(void)
{
	static struct mm_event_io instant_io = {
		.input = {
			.execute = mm_event_unexpected_input,
			.complete = mm_task_complete_noop,
			.reassign = mm_task_reassign_off
		},
		.output = {
			.execute = mm_event_unexpected_output,
			.complete = mm_task_complete_noop,
			.reassign = mm_task_reassign_off
		}
	};
	return &instant_io;
}

/**********************************************************************
 * Event sink I/O control.
 **********************************************************************/

void NONNULL(1, 4, 5)
mm_event_prepare_fd(struct mm_event_fd *sink, int fd, uint32_t flags, const struct mm_event_io *tasks, void (*destroy)(struct mm_event_fd *))
{
	ENTER();
	DEBUG("fd %d, status %d", fd, flags);
	VERIFY((flags & MM_EVENT_ONESHOT_INPUT) == 0);
	VERIFY((flags & MM_EVENT_ONESHOT_OUTPUT) == 0);
	VERIFY((flags & MM_EVENT_REGULAR_INPUT) == 0 || (flags & MM_EVENT_REGULAR_OUTPUT) == 0);

	sink->fd = fd;
	sink->flags = flags;
	sink->tasks = tasks;
	sink->context = NULL;
	sink->regular_listener = NULL;
	sink->input_fiber = NULL;
	sink->output_fiber = NULL;
	sink->destroy = destroy;

	LEAVE();
}

void NONNULL(1, 2)
mm_event_register_fd(struct mm_event_fd *sink, struct mm_context *const context)
{
	ENTER();
	ASSERT(sink->fd >= 0);
	ASSERT(context == mm_context_selfptr());

	// Bind the sink to this thread's event listener.
	sink->context = context;
	if ((sink->flags & (MM_EVENT_REGULAR_INPUT | MM_EVENT_REGULAR_OUTPUT)) != 0 && (sink->flags & MM_EVENT_COMMON_POLLER) == 0)
		sink->regular_listener = context->listener;

	// Register with the event backend.
	struct mm_event_listener *listener = context->listener;
	mm_event_backend_register_fd(&listener->dispatch->backend, &listener->backend, sink);

	LEAVE();
}

void NONNULL(1, 2)
mm_event_trigger_input(struct mm_event_fd *sink, struct mm_context *const context)
{
	ENTER();
	DEBUG("fd %d, status %d", sink->fd, sink->flags);
	ASSERT(!mm_event_input_closed(sink));
	ASSERT(context == sink->context);
	ASSERT(context == mm_context_selfptr());

	mm_event_reset_input_ready(sink);

	if ((sink->flags & (MM_EVENT_REGULAR_INPUT | MM_EVENT_ONESHOT_INPUT)) == 0) {
		struct mm_event_listener *const listener = context->listener;
		sink->flags |= MM_EVENT_ONESHOT_INPUT;
		mm_event_backend_trigger_input(&listener->dispatch->backend, &listener->backend, sink);
	}

	LEAVE();
}

void NONNULL(1, 2)
mm_event_trigger_output(struct mm_event_fd *sink, struct mm_context *const context)
{
	ENTER();
	DEBUG("fd %d, status %d", sink->fd, sink->flags);
	ASSERT(!mm_event_output_closed(sink));
	ASSERT(context == sink->context);
	ASSERT(context == mm_context_selfptr());

	mm_event_reset_output_ready(sink);

	if ((sink->flags & (MM_EVENT_REGULAR_OUTPUT | MM_EVENT_ONESHOT_OUTPUT)) == 0) {
		struct mm_event_listener *const listener = context->listener;
		sink->flags |= MM_EVENT_ONESHOT_OUTPUT;
		mm_event_backend_trigger_output(&listener->dispatch->backend, &listener->backend, sink);
	}

	LEAVE();
}

void NONNULL(1)
mm_event_close_fd(struct mm_event_fd *sink)
{
	ENTER();
	DEBUG("fd %d, status %d", sink->fd, sink->flags);
<<<<<<< HEAD
	ASSERT((sink->flags & (MM_EVENT_CLOSED | MM_EVENT_BROKEN)) == 0);
=======
	ASSERT(!mm_event_input_closed(sink));

	mm_event_reset_input_ready(sink);

	if ((sink->flags & (MM_EVENT_INPUT_TRIGGER | MM_EVENT_REGULAR_INPUT)) == 0) {
		sink->flags |= MM_EVENT_INPUT_TRIGGER;
>>>>>>> 39c602af

	// Mark the sink as closed.
	mm_event_set_closed(sink);

	// Unregister it.
	struct mm_event_listener *const listener = sink->context->listener;
	mm_event_backend_unregister_fd(&listener->dispatch->backend, &listener->backend, sink);

	LEAVE();
}

void NONNULL(1)
mm_event_close_broken_fd(struct mm_event_fd *sink)
{
	ENTER();
	DEBUG("fd %d, status %d", sink->fd, sink->flags);
<<<<<<< HEAD
	ASSERT((sink->flags & (MM_EVENT_CLOSED | MM_EVENT_BROKEN)) == 0);
=======
	ASSERT(!mm_event_output_closed(sink));

	mm_event_reset_output_ready(sink);

	if ((sink->flags & (MM_EVENT_OUTPUT_TRIGGER | MM_EVENT_REGULAR_OUTPUT)) == 0) {
		sink->flags |= MM_EVENT_OUTPUT_TRIGGER;
>>>>>>> 39c602af

	// Mark the sink as closed.
	mm_event_set_broken(sink);

	// Unregister it immediately.
	struct mm_event_listener *const listener = sink->context->listener;
	mm_event_backend_unregister_fd(&listener->dispatch->backend, &listener->backend, sink);
	mm_event_backend_flush(&listener->dispatch->backend, &listener->backend);

	LEAVE();
}

/**********************************************************************
 * Event sink fiber control.
 **********************************************************************/

void NONNULL(1)
mm_event_submit_input(struct mm_event_fd *sink)
{
	ENTER();
	ASSERT(sink->context == mm_context_selfptr());

	// Ask an input task to run.
	if (!mm_event_input_closed(sink)) {
		if ((sink->flags & MM_EVENT_INPUT_STARTED) != 0) {
			sink->flags |= MM_EVENT_INPUT_RESTART;
		} else {
			sink->flags |= MM_EVENT_INPUT_STARTED;
			mm_context_add_task(sink->context, &sink->tasks->input, (mm_value_t) sink);
		}
	}

	LEAVE();
}

void NONNULL(1)
mm_event_submit_output(struct mm_event_fd *sink)
{
	ENTER();
	ASSERT(sink->context == mm_context_selfptr());

	// Ask an output task to run.
	if (!mm_event_output_closed(sink)) {
		if ((sink->flags & MM_EVENT_OUTPUT_STARTED) != 0) {
			sink->flags |= MM_EVENT_OUTPUT_RESTART;
		} else {
			sink->flags |= MM_EVENT_OUTPUT_STARTED;
			mm_context_add_task(sink->context, &sink->tasks->output, (mm_value_t) sink);
		}
	}

	LEAVE();
}

/**********************************************************************
 * Timer event sink control.
 **********************************************************************/

void NONNULL(1, 2)
mm_event_prepare_task_timer(struct mm_event_timer *sink, const struct mm_task *task)
{
	mm_timeq_entry_prepare(&sink->entry, 0);
	sink->fiber = NULL;
	sink->task = task;
}

void NONNULL(1, 2)
mm_event_prepare_fiber_timer(struct mm_event_timer *sink, struct mm_fiber *fiber)
{
	mm_timeq_entry_prepare(&sink->entry, 0);
	sink->fiber = fiber;
	sink->task = NULL;
}

void NONNULL(1, 2)
mm_event_arm_timer(struct mm_context *context, struct mm_event_timer *sink, mm_timeout_t timeout)
{
	ENTER();

	if (mm_event_timer_armed(sink))
		mm_timeq_delete(&context->listener->timer_queue, &sink->entry);

	mm_timeval_t time = mm_context_gettime(context) + timeout;
	mm_timeq_entry_settime(&sink->entry, time);
	mm_timeq_insert(&context->listener->timer_queue, &sink->entry);

	DEBUG("armed timer: %lld", (long long) time);

	LEAVE();
}

void NONNULL(1, 2)
mm_event_disarm_timer(struct mm_context *context, struct mm_event_timer *sink)
{
	ENTER();

	if (mm_event_timer_armed(sink))
		mm_timeq_delete(&context->listener->timer_queue, &sink->entry);

	LEAVE();
}

static mm_timeout_t
mm_event_check_timer(struct mm_context *const context, struct mm_timeq_entry *timer, mm_timeout_t timeout)
{
	mm_timeval_t timer_time = timer->value;
	mm_timeval_t clock_time = mm_context_gettime(context);
	if (timer_time <= clock_time) {
		timeout = 0;
	} else {
		mm_timeval_t timer_timeout = timer_time - clock_time;
		if (timeout > timer_timeout) {
			timeout = timer_timeout;
		}
	}
	return timeout;
}

static void
mm_event_fire_timers(struct mm_context *const context, struct mm_timeq_entry *timer)
{
	mm_timeval_t clock_time = mm_context_gettime(context);
	while (timer != NULL && timer->value <= clock_time) {
		// Remove the timer from the queue.
		mm_timeq_delete(&context->listener->timer_queue, timer);

		// Execute the timer action.
		struct mm_event_timer *sink = containerof(timer, struct mm_event_timer, entry);
		if (sink->fiber != NULL)
			mm_fiber_run(sink->fiber);
		else
			mm_context_add_task(context, sink->task, (mm_value_t) sink);

		// Get the next timer.
		timer = mm_timeq_getmin(&context->listener->timer_queue);
	}
}

/**********************************************************************
 * Event listening and notification.
 **********************************************************************/

bool NONNULL(1)
mm_event_poll(struct mm_context *const context, mm_timeout_t timeout)
{
	ENTER();
	bool rc = false;

	struct mm_event_listener *const listener = context->listener;
	struct mm_event_dispatch *const dispatch = listener->dispatch;
	struct mm_timeq_entry *const timer = mm_timeq_getmin(&listener->timer_queue);

	if (timeout) {
		if (mm_event_backend_has_urgent_changes(&listener->backend)) {
			// There are event poll changes that need to be immediately
			// acknowledged.
			timeout = 0;
		} else if (timer != NULL) {
			timeout = mm_event_check_timer(context, timer, timeout);
		}
	}

	if (timeout) {
		// Cleanup stale event notifications.
		mm_event_backend_notify_clean(&dispatch->backend, &listener->backend);

		// Publish the log before a possible sleep.
		mm_log_relay();

		// Indicate that clocks need to be updated.
		mm_timepiece_reset(&context->clock);
	}

	// Start a reclamation critical section.
	mm_event_epoch_enter(&listener->epoch, &dispatch->global_epoch);

	// Wait for incoming events or timeout expiration.
	mm_event_backend_poll(&dispatch->backend, &listener->backend, timeout);

	// End a reclamation critical section.
	mm_event_epoch_leave(&listener->epoch, &dispatch->global_epoch);

#if ENABLE_EVENT_STATS
	// Update statistics.
	listener->stats.poll_calls++;
	listener->stats.zero_poll_calls += (timeout == 0);
#endif

	// Execute the timers which time has come.
	if (timer != NULL)
		mm_event_fire_timers(context, timer);

	// Reset the poller event counter.
	if (mm_event_listener_got_events(listener)) {
		mm_event_listener_clear_events(listener);
		rc = true;
	}

	LEAVE();
	return rc;
}

void NONNULL(1)
mm_event_wait(struct mm_context *const context, mm_timeout_t timeout)
{
	ENTER();
	ASSERT(timeout != 0);

	struct mm_event_listener *const listener = context->listener;
	struct mm_timeq_entry *const timer = mm_timeq_getmin(&listener->timer_queue);

	if (timeout && timer != NULL)
		timeout = mm_event_check_timer(context, timer, timeout);

	if (timeout) {
		// Publish the log before a possible sleep.
		mm_log_relay();

		// Indicate that clocks need to be updated.
		mm_timepiece_reset(&context->clock);

<<<<<<< HEAD
		// Wait for a wake-up notification or timeout.
		mm_event_listener_timedwait(listener, timeout);
	}

	// Try to reclaim some pending event sinks before sleeping.
	if (mm_event_epoch_active(&listener->epoch))
		mm_event_epoch_advance(&listener->epoch, &listener->dispatch->global_epoch);
=======
		// Give up the poller thread role.
		mm_regular_unlock(&dispatch->poller_lock);
	} else {
		// Flush event poll changes if any.
		if (mm_event_backend_has_changes(&listener->backend)) {
			mm_event_backend_flush(&dispatch->backend, &listener->backend);
		}
>>>>>>> 39c602af

#if ENABLE_EVENT_STATS
	// Update statistics.
	listener->stats.wait_calls++;
#endif

	// Execute the timers which time has come.
	if (timer != NULL)
		mm_event_fire_timers(context, timer);

	LEAVE();
}

void NONNULL(1)
mm_event_notify(struct mm_context *context, mm_stamp_t stamp)
{
	ENTER();

	uintptr_t status = mm_memory_load(context->status);
	if ((((uintptr_t) stamp) << 2) == (status & ~MM_CONTEXT_STATUS)) {
		// Get the current status of the listener. It might
		// become obsolete by the time the notification is
		// sent. This is not a problem however as it implies
		// the listener thread has woken up on its own and
		// seen all the sent data.
		//
		// Sometimes this might lead to an extra listener
		// wake up (if the listener makes a full cycle) or
		// a wrong listener being waken (if another listener
		// becomes polling). So listeners should be prepared
		// to get spurious wake up notifications.
		status &= MM_CONTEXT_STATUS;

		struct mm_event_listener *listener = context->listener;
		if (status == MM_CONTEXT_POLLING)
			mm_event_backend_notify(&listener->dispatch->backend, &listener->backend);
		else if (status == MM_CONTEXT_WAITING)
			mm_event_listener_signal(listener);
	}

	LEAVE();
}<|MERGE_RESOLUTION|>--- conflicted
+++ resolved
@@ -216,7 +216,7 @@
 		sink->regular_listener = context->listener;
 
 	// Register with the event backend.
-	struct mm_event_listener *listener = context->listener;
+	struct mm_event_listener *const listener = context->listener;
 	mm_event_backend_register_fd(&listener->dispatch->backend, &listener->backend, sink);
 
 	LEAVE();
@@ -234,8 +234,9 @@
 	mm_event_reset_input_ready(sink);
 
 	if ((sink->flags & (MM_EVENT_REGULAR_INPUT | MM_EVENT_ONESHOT_INPUT)) == 0) {
+		sink->flags |= MM_EVENT_ONESHOT_INPUT;
+
 		struct mm_event_listener *const listener = context->listener;
-		sink->flags |= MM_EVENT_ONESHOT_INPUT;
 		mm_event_backend_trigger_input(&listener->dispatch->backend, &listener->backend, sink);
 	}
 
@@ -254,8 +255,9 @@
 	mm_event_reset_output_ready(sink);
 
 	if ((sink->flags & (MM_EVENT_REGULAR_OUTPUT | MM_EVENT_ONESHOT_OUTPUT)) == 0) {
+		sink->flags |= MM_EVENT_ONESHOT_OUTPUT;
+
 		struct mm_event_listener *const listener = context->listener;
-		sink->flags |= MM_EVENT_ONESHOT_OUTPUT;
 		mm_event_backend_trigger_output(&listener->dispatch->backend, &listener->backend, sink);
 	}
 
@@ -267,16 +269,7 @@
 {
 	ENTER();
 	DEBUG("fd %d, status %d", sink->fd, sink->flags);
-<<<<<<< HEAD
 	ASSERT((sink->flags & (MM_EVENT_CLOSED | MM_EVENT_BROKEN)) == 0);
-=======
-	ASSERT(!mm_event_input_closed(sink));
-
-	mm_event_reset_input_ready(sink);
-
-	if ((sink->flags & (MM_EVENT_INPUT_TRIGGER | MM_EVENT_REGULAR_INPUT)) == 0) {
-		sink->flags |= MM_EVENT_INPUT_TRIGGER;
->>>>>>> 39c602af
 
 	// Mark the sink as closed.
 	mm_event_set_closed(sink);
@@ -293,16 +286,7 @@
 {
 	ENTER();
 	DEBUG("fd %d, status %d", sink->fd, sink->flags);
-<<<<<<< HEAD
 	ASSERT((sink->flags & (MM_EVENT_CLOSED | MM_EVENT_BROKEN)) == 0);
-=======
-	ASSERT(!mm_event_output_closed(sink));
-
-	mm_event_reset_output_ready(sink);
-
-	if ((sink->flags & (MM_EVENT_OUTPUT_TRIGGER | MM_EVENT_REGULAR_OUTPUT)) == 0) {
-		sink->flags |= MM_EVENT_OUTPUT_TRIGGER;
->>>>>>> 39c602af
 
 	// Mark the sink as closed.
 	mm_event_set_broken(sink);
@@ -524,7 +508,6 @@
 		// Indicate that clocks need to be updated.
 		mm_timepiece_reset(&context->clock);
 
-<<<<<<< HEAD
 		// Wait for a wake-up notification or timeout.
 		mm_event_listener_timedwait(listener, timeout);
 	}
@@ -532,15 +515,6 @@
 	// Try to reclaim some pending event sinks before sleeping.
 	if (mm_event_epoch_active(&listener->epoch))
 		mm_event_epoch_advance(&listener->epoch, &listener->dispatch->global_epoch);
-=======
-		// Give up the poller thread role.
-		mm_regular_unlock(&dispatch->poller_lock);
-	} else {
-		// Flush event poll changes if any.
-		if (mm_event_backend_has_changes(&listener->backend)) {
-			mm_event_backend_flush(&dispatch->backend, &listener->backend);
-		}
->>>>>>> 39c602af
 
 #if ENABLE_EVENT_STATS
 	// Update statistics.
